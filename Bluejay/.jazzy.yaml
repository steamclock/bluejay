output: ../docs
author: Steamclock Software
author_url: http://steamclock.com
module: Bluejay
<<<<<<< HEAD
module_version: 0.7.0
=======
module_version: 0.7.1
>>>>>>> 0eb5505d
readme: ../README.md
sdk: iphone
copyright: Copyright © 2017 Steamclock Software. All rights reserved.
github_url: https://github.com/steamclock/bluejay<|MERGE_RESOLUTION|>--- conflicted
+++ resolved
@@ -2,11 +2,7 @@
 author: Steamclock Software
 author_url: http://steamclock.com
 module: Bluejay
-<<<<<<< HEAD
-module_version: 0.7.0
-=======
 module_version: 0.7.1
->>>>>>> 0eb5505d
 readme: ../README.md
 sdk: iphone
 copyright: Copyright © 2017 Steamclock Software. All rights reserved.
