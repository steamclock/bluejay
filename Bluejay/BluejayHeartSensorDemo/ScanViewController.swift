//
//  ScanViewController.swift
//  BluejayHeartSensorDemo
//
//  Created by Jeremy Chiang on 2018-12-20.
//  Copyright © 2018 Steamclock Software. All rights reserved.
//

import Bluejay
import UIKit

class ScanViewController: UITableViewController {

    var sensors: [ScanDiscovery] = []
    var selectedSensor: PeripheralIdentifier?

    override func viewDidLoad() {
        super.viewDidLoad()

        NotificationCenter.default.addObserver(
            self,
            selector: #selector(ScanViewController.appDidResume),
            name: UIApplication.didBecomeActiveNotification,
            object: nil
        )

        NotificationCenter.default.addObserver(
            self,
            selector: #selector(ScanViewController.appDidBackground),
            name: UIApplication.didEnterBackgroundNotification,
            object: nil
        )

        bluejay.registerDisconnectHandler(handler: self)
    }

    @objc func appDidResume() {
        scanHeartSensors()
    }

    @objc func appDidBackground() {
        bluejay.stopScanning()
    }

    private func scanHeartSensors() {
        if !bluejay.isScanning && !bluejay.isConnecting && !bluejay.isConnected {
            let heartRateService = ServiceIdentifier(uuid: "180D")

            bluejay.scan(
                allowDuplicates: true,
                serviceIdentifiers: [heartRateService],
                discovery: { [weak self] _, discoveries -> ScanAction in
                    guard let weakSelf = self else {
                        return .stop
                    }

                    weakSelf.sensors = discoveries
                    weakSelf.tableView.reloadData()

                    return .continue
                },
                expired: { [weak self] lostDiscovery, discoveries -> ScanAction in
                    guard let weakSelf = self else {
                        return .stop
                    }

                    debugLog("Lost discovery: \(lostDiscovery)")

                    weakSelf.sensors = discoveries
                    weakSelf.tableView.reloadData()

                    return .continue
                },
                stopped: { _, error in
                    if let error = error {
                        debugLog("Scan stopped with error: \(error.localizedDescription)")
                    } else {
                        debugLog("Scan stopped without error")
                    }
                })
        }
    }

    override func viewWillAppear(_ animated: Bool) {
        super.viewWillAppear(animated)
        bluejay.register(connectionObserver: self)
    }

    override func viewWillDisappear(_ animated: Bool) {
        super.viewWillDisappear(animated)
        bluejay.unregister(connectionObserver: self)
    }

    override func numberOfSections(in tableView: UITableView) -> Int {
        return 1
    }

    override func tableView(_ tableView: UITableView, numberOfRowsInSection section: Int) -> Int {
        return sensors.count
    }

    override func tableView(_ tableView: UITableView, cellForRowAt indexPath: IndexPath) -> UITableViewCell {
        let cell = tableView.dequeueReusableCell(withIdentifier: "sensorCell", for: indexPath)

        cell.textLabel?.text = sensors[indexPath.row].peripheralIdentifier.name
        cell.detailTextLabel?.text = String(sensors[indexPath.row].rssi)

        return cell
    }

    override func tableView(_ tableView: UITableView, didSelectRowAt indexPath: IndexPath) {
        let selectedSensor = sensors[indexPath.row].peripheralIdentifier

        bluejay.connect(selectedSensor, timeout: .seconds(15)) { result in
            switch result {
            case .success:
                debugLog("Connection attempt to: \(selectedSensor.description) is successful")
            case .failure(let error):
                debugLog("Failed to connect to: \(selectedSensor.description) with error: \(error.localizedDescription)")
            }
        }
    }
}

extension ScanViewController: ConnectionObserver {
<<<<<<< HEAD
    func bluetoothAvailable(_ available: Bool, state: CBManagerState) {
        bluejay.log("ScanViewController - Bluetooth available: \(available)")
=======
    func bluetoothAvailable(_ available: Bool) {
        debugLog("ScanViewController - Bluetooth available: \(available)")
>>>>>>> 68042d35

        if available {
            scanHeartSensors()
        } else if !available {
            sensors = []
            tableView.reloadData()
        }
    }

    func connected(to peripheral: PeripheralIdentifier) {
        debugLog("ScanViewController - Connected to: \(peripheral.description)")
        performSegue(withIdentifier: "showSensor", sender: self)
    }
}

extension ScanViewController: DisconnectHandler {
    func didDisconnect(from peripheral: PeripheralIdentifier, with error: Error?, willReconnect autoReconnect: Bool) -> AutoReconnectMode {
        if navigationController?.topViewController is ScanViewController {
            scanHeartSensors()
        }

        return .noChange
    }
}<|MERGE_RESOLUTION|>--- conflicted
+++ resolved
@@ -123,13 +123,8 @@
 }
 
 extension ScanViewController: ConnectionObserver {
-<<<<<<< HEAD
     func bluetoothAvailable(_ available: Bool, state: CBManagerState) {
         bluejay.log("ScanViewController - Bluetooth available: \(available)")
-=======
-    func bluetoothAvailable(_ available: Bool) {
-        debugLog("ScanViewController - Bluetooth available: \(available)")
->>>>>>> 68042d35
 
         if available {
             scanHeartSensors()
