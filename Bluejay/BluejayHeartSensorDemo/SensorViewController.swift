//
//  SensorViewController.swift
//  BluejayHeartSensorDemo
//
//  Created by Jeremy Chiang on 2018-12-20.
//  Copyright © 2018 Steamclock Software. All rights reserved.
//

import Bluejay
import UIKit
import UserNotifications

let heartRateCharacteristic = CharacteristicIdentifier(
    uuid: "2A37",
    service: ServiceIdentifier(uuid: "180D")
)
let chirpCharacteristic = CharacteristicIdentifier(
    uuid: "83B4A431-A6F1-4540-B3EE-3C14AEF71A04",
    service: ServiceIdentifier(uuid: "CED261B7-F120-41C8-9A92-A41DE69CF2A8")
)
let pairingCharacteristic = CharacteristicIdentifier(
    uuid: "E4D4A76C-B9F1-422F-8BBA-18508356A145",
    service: ServiceIdentifier(uuid: "16274BFE-C539-416C-9646-CA3F991DADD6")
)

class SensorViewController: UITableViewController {

    var sensor: PeripheralIdentifier?
    var heartRate: HeartRateMeasurement?

    override func viewDidLoad() {
        super.viewDidLoad()
        bluejay.register(connectionObserver: self)
        bluejay.register(serviceObserver: self)
    }

    override func willMove(toParent parent: UIViewController?) {
        if parent == nil {
            bluejay.disconnect(immediate: true) { result in
                switch result {
                case .disconnected:
                    debugLog("Immediate disconnect is successful")
                case .failure(let error):
                    debugLog("Immediate disconnect failed with error: \(error.localizedDescription)")
                }
            }
        }
    }

    deinit {
        debugLog("Deinit SensorViewController")
    }

    override func numberOfSections(in tableView: UITableView) -> Int {
        return 2
    }

    override func tableView(_ tableView: UITableView, numberOfRowsInSection section: Int) -> Int {
        if section == 0 {
            return 3
        } else {
            return 8
        }
    }

    override func tableView(_ tableView: UITableView, cellForRowAt indexPath: IndexPath) -> UITableViewCell {
        if indexPath.section == 0 {
            let cell = tableView.dequeueReusableCell(withIdentifier: "detailCell", for: indexPath)

            if indexPath.row == 0 {
                cell.textLabel?.text = "Device Name"
                cell.detailTextLabel?.text = sensor?.name ?? ""
            } else if indexPath.row == 1 {
                cell.textLabel?.text = "Status"
                cell.detailTextLabel?.text = bluejay.isConnected ? "Connected" : "Disconnected"
            } else {
                cell.textLabel?.text = "Heart Rate"
                cell.detailTextLabel?.text = String(heartRate?.measurement ?? 0)

                DispatchQueue.main.async {
                    UIView.animate(withDuration: 0.25, animations: {
                        cell.detailTextLabel?.transform = cell.detailTextLabel!.transform.scaledBy(x: 1.5, y: 1.5)
                    }, completion: { completed in
                        if completed {
                            UIView.animate(withDuration: 0.25) {
                                cell.detailTextLabel?.transform = CGAffineTransform.identity
                            }
                        }
                    })
                }
            }

            return cell
        } else {
            let cell = tableView.dequeueReusableCell(withIdentifier: "buttonCell", for: indexPath)

            if indexPath.row == 0 {
                cell.textLabel?.text = "Connect"
            } else if indexPath.row == 1 {
                cell.textLabel?.text = "Disconnect"
            } else if indexPath.row == 2 {
                cell.textLabel?.text = "Listen to heart rate"
            } else if indexPath.row == 3 {
                cell.textLabel?.text = "End listen to heart rate"
            } else if indexPath.row == 4 {
                cell.textLabel?.text = "Listen to Dittojay"
            } else if indexPath.row == 5 {
                cell.textLabel?.text = "Stop listening to Dittojay"
            } else if indexPath.row == 6 {
                cell.textLabel?.text = "Terminate app"
            } else if indexPath.row == 7 {
                cell.textLabel?.text = "Pair"
            }

            return cell
        }
    }

    override func tableView(_ tableView: UITableView, didSelectRowAt indexPath: IndexPath) {
        guard let selectedSensor = sensor else {
            debugLog("No sensor found")
            return
        }

        if indexPath.section == 1 {
            if indexPath.row == 0 {
                bluejay.connect(selectedSensor, timeout: .seconds(15)) { result in
                    switch result {
                    case .success:
                        debugLog("Connection attempt to: \(selectedSensor.description) is successful")
                    case .failure(let error):
                        debugLog("Failed to connect to: \(selectedSensor.description) with error: \(error.localizedDescription)")
                    }
                }
            } else if indexPath.row == 1 {
                bluejay.disconnect()
            } else if indexPath.row == 2 {
                listen(to: heartRateCharacteristic)
            } else if indexPath.row == 3 {
                endListen(to: heartRateCharacteristic)
            } else if indexPath.row == 4 {
                listen(to: chirpCharacteristic)
            } else if indexPath.row == 5 {
                endListen(to: chirpCharacteristic)
            } else if indexPath.row == 6 {
                kill(getpid(), SIGKILL)
            } else if indexPath.row == 7 {
                bluejay.read(from: pairingCharacteristic) { (result: ReadResult<Data>) in
                    switch result {
                    case .success(let data):
                        debugLog("Pairing success: \(String(data: data, encoding: .utf8) ?? "")")
                    case .failure(let error):
                        debugLog("Pairing failed with error: \(error.localizedDescription)")
                    }
                }
            }

            tableView.deselectRow(at: indexPath, animated: true)
        }
    }

    private func listen(to characteristic: CharacteristicIdentifier) {
        if characteristic == heartRateCharacteristic {
            bluejay.listen(
                to: heartRateCharacteristic,
                multipleListenOption: .replaceable) { [weak self] (result: ReadResult<HeartRateMeasurement>) in
                    guard let weakSelf = self else {
                        return
                    }

                    switch result {
                    case .success(let heartRate):
                        weakSelf.heartRate = heartRate
                        weakSelf.tableView.reloadData()
                    case .failure(let error):
                        debugLog("Failed to listen to heart rate with error: \(error.localizedDescription)")
                    }
            }
        } else if characteristic == chirpCharacteristic {
            bluejay.listen(to: chirpCharacteristic, multipleListenOption: .replaceable) { (result: ReadResult<Data>) in
                switch result {
                case .success:
                    debugLog("Dittojay chirped.")

                    let content = UNMutableNotificationContent()
                    content.title = "Bluejay Heart Sensor"
                    content.body = "Dittojay chirped."

                    let request = UNNotificationRequest(identifier: UUID().uuidString, content: content, trigger: nil)
                    UNUserNotificationCenter.current().add(request, withCompletionHandler: nil)
                case .failure(let error):
                    debugLog("Failed to listen to heart rate with error: \(error.localizedDescription)")
                }
            }
        }
    }

    private func endListen(to characteristic: CharacteristicIdentifier) {
        bluejay.endListen(to: characteristic) { result in
            switch result {
            case .success:
                debugLog("End listen to \(characteristic.description) is successful")
            case .failure(let error):
                debugLog("End listen to \(characteristic.description) failed with error: \(error.localizedDescription)")
            }
        }
    }
}

extension SensorViewController: ConnectionObserver {
<<<<<<< HEAD
    func bluetoothAvailable(_ available: Bool, state: CBManagerState) {
        bluejay.log("SensorViewController - Bluetooth available: \(available)")
=======
    func bluetoothAvailable(_ available: Bool) {
        debugLog("SensorViewController - Bluetooth available: \(available)")
>>>>>>> 68042d35

        tableView.reloadData()
    }

    func connected(to peripheral: PeripheralIdentifier) {
        debugLog("SensorViewController - Connected to: \(peripheral.description)")

        sensor = peripheral
        listen(to: heartRateCharacteristic)
        listen(to: chirpCharacteristic)

        tableView.reloadData()

        let content = UNMutableNotificationContent()
        content.title = "Bluejay Heart Sensor"
        content.body = "Connected."

        let request = UNNotificationRequest(identifier: UUID().uuidString, content: content, trigger: nil)
        UNUserNotificationCenter.current().add(request, withCompletionHandler: nil)
    }

    func disconnected(from peripheral: PeripheralIdentifier) {
        debugLog("SensorViewController - Disconnected from: \(peripheral.description)")

        tableView.reloadData()

        let content = UNMutableNotificationContent()
        content.title = "Bluejay Heart Sensor"
        content.body = "Disconnected."

        let request = UNNotificationRequest(identifier: UUID().uuidString, content: content, trigger: nil)
        UNUserNotificationCenter.current().add(request, withCompletionHandler: nil)
    }
}

extension SensorViewController: ServiceObserver {
    func didModifyServices(from peripheral: PeripheralIdentifier, invalidatedServices: [ServiceIdentifier]) {
        debugLog("SensorViewController - Invalidated services: \(invalidatedServices.debugDescription)")

        if invalidatedServices.contains(where: { invalidatedServiceIdentifier -> Bool in
            invalidatedServiceIdentifier == chirpCharacteristic.service
        }) {
            endListen(to: chirpCharacteristic)
        } else if invalidatedServices.isEmpty {
            listen(to: chirpCharacteristic)
        }
    }
}<|MERGE_RESOLUTION|>--- conflicted
+++ resolved
@@ -208,13 +208,8 @@
 }
 
 extension SensorViewController: ConnectionObserver {
-<<<<<<< HEAD
     func bluetoothAvailable(_ available: Bool, state: CBManagerState) {
         bluejay.log("SensorViewController - Bluetooth available: \(available)")
-=======
-    func bluetoothAvailable(_ available: Bool) {
-        debugLog("SensorViewController - Bluetooth available: \(available)")
->>>>>>> 68042d35
 
         tableView.reloadData()
     }
