//
//  SynchronizedPeripheral.swift
//  Bluejay
//
//  Created by Jeremy Chiang on 2017-01-05.
//  Copyright © 2017 Steamclock Software. All rights reserved.
//

import Foundation
import CoreBluetooth

/**
    A synchronous interface to the Bluetooth peripheral, intended to be used inside the backgroundTask block of `run(backgroundTask:completionOnMainThread:)` to perform multi-part operations without the need for a complicated callback or promise setup.
*/
public class SynchronizedPeripheral {

    // MARK: - Properties

    private var parent: Peripheral

    private var bluetoothAvailable = false
    private var backupTermination: ((BluejayError) -> Void)?

    // MARK: - Initialization

    init(parent: Peripheral) {
        self.parent = parent
    }

    deinit {
        log("Deinit synchronized peripheral: \(String(describing: parent.cbPeripheral.name ?? parent.cbPeripheral.identifier.uuidString))")
    }

    // MARK: - Actions

    /// Read a value from the specified characteristic synchronously.
    public func read<R: Receivable>(from characteristicIdentifier: CharacteristicIdentifier) throws -> R {
        var finalResult: ReadResult<R> = .failure(BluejayError.readFailed)

        let sem = DispatchSemaphore(value: 0)

        DispatchQueue.main.async {
            self.parent.read(from: characteristicIdentifier, completion: { (result: ReadResult<R>) in
                finalResult = result
                sem.signal()
            })
            return
        }

        _ = sem.wait(timeout: DispatchTime.distantFuture)

        switch finalResult {
<<<<<<< HEAD
        case .success(let r):
            return r
=======
        case .success(let value):
            return value
>>>>>>> 0eb5505d
        case .failure(let error):
            throw error
        }
    }

    /// Write a value from the specified characteristic synchronously.
    public func write<S: Sendable>(to characteristicIdentifier: CharacteristicIdentifier, value: S, type: CBCharacteristicWriteType = .withResponse) throws {
        var finalResult: WriteResult = .failure(BluejayError.writeFailed)

        let sem = DispatchSemaphore(value: 0)

        DispatchQueue.main.async {
            self.parent.write(to: characteristicIdentifier, value: value, type: type, completion: { (result) in
                finalResult = result
                sem.signal()
            })
            return
        }

        _ = sem.wait(timeout: DispatchTime.distantFuture)
<<<<<<< HEAD
        
=======

>>>>>>> 0eb5505d
        if case .failure(let error) = finalResult {
            throw error
        }
    }

    /// Write to one characterestic then reading a value from another.
    public func writeAndRead<R: Receivable, S: Sendable> (
        writeTo: CharacteristicIdentifier,
        value: S, type: CBCharacteristicWriteType = .withResponse,
        readFrom: CharacteristicIdentifier) throws -> R {
        try write(to: writeTo, value: value, type: type)
        return try read(from: readFrom)
    }

    /// Listen for changes on a specified characterstic synchronously.
    public func listen<R: Receivable>( // swiftlint:disable:this cyclomatic_complexity
        to characteristicIdentifier: CharacteristicIdentifier,
        timeout: Timeout = .none,
        completion: @escaping (R) -> ListenAction) throws {
        let sem = DispatchSemaphore(value: 0)

        var listenResult: ReadResult<R>?
        var error: Error?

        backupTermination = { bluejayError in
            error = bluejayError
            sem.signal()
        }

        DispatchQueue.main.async {
            self.parent.listen(to: characteristicIdentifier, completion: { (result: ReadResult<R>) in
                listenResult = result
                var action = ListenAction.done

                switch result {
<<<<<<< HEAD
                case .success(let r):
                    action = completion(r)
                case .failure(let e):
                    error = e
=======
                case .success(let value):
                    action = completion(value)
                case .failure(let failureError):
                    error = failureError
>>>>>>> 0eb5505d
                }

                if error != nil || action == .done {
                    if self.parent.isListening(to: characteristicIdentifier) && self.bluetoothAvailable {
                        self.parent.endListen(to: characteristicIdentifier, error: nil, completion: { (result) in
                            switch result {
                            case .success:
                                break
<<<<<<< HEAD
                            case .failure(let e):
                                // Don't overwrite the more important error from the original listen call.
                                if error == nil {
                                    error = e
=======
                            case .failure(let failureError):
                                // Don't overwrite the more important error from the original listen call.
                                if error == nil {
                                    error = failureError
>>>>>>> 0eb5505d
                                }
                            }

                            sem.signal()
                        })
                    } else {
                        sem.signal()
                    }
                }
            })
        }

        if case let .seconds(timeoutInterval) = timeout {
            _ = sem.wait(timeout: .now() + DispatchTimeInterval.seconds(Int(timeoutInterval)))
        } else {
            _ = sem.wait(timeout: .distantFuture)
        }

        if let error = error {
            backupTermination = nil
            throw error
        } else if listenResult == nil {
            backupTermination = nil

            if self.parent.isListening(to: characteristicIdentifier) && self.bluetoothAvailable {
                self.parent.endListen(to: characteristicIdentifier)
            }

            throw BluejayError.listenTimedOut
        }
    }

    /// Stop listening to a characteristic synchronously.
    public func endListen(to characteristicIdentifier: CharacteristicIdentifier, error: Error? = nil, completion: ((WriteResult) -> Void)? = nil) throws {
        let sem = DispatchSemaphore(value: 0)
        var errorToThrow: Error?

        DispatchQueue.main.async {
            if self.parent.isListening(to: characteristicIdentifier) {
                self.parent.endListen(to: characteristicIdentifier, error: error, completion: { (result) in
                    switch result {
                    case .success:
                        break
                    case .failure(let endListenError):
                        errorToThrow = endListenError
                    }

                    sem.signal()
                })
            } else {
                sem.signal()
            }
        }

        _ = sem.wait(timeout: .distantFuture)

        if let errorToThrow = errorToThrow {
            throw errorToThrow
        }
    }

    /**
     Flush a listen to a characteristic by receiving and discarding values for the specified duration.
     
     **Warning** Timeout defaults to 3 seconds. Specifying no timeout or a timeout with zero second will result in a fatal error.
     
     - Parameters:
        - characteristicIdentifier: The characteristic to flush.
        - nonZeroTimeout: How long to wait for incoming data.
        - completion: Block to call when the flush is complete.
    */
    public func flushListen(to characteristicIdentifier: CharacteristicIdentifier, nonZeroTimeout: Timeout = .seconds(3), completion: @escaping () -> Void) throws {
        guard case let .seconds(timeoutInterval) = nonZeroTimeout, timeoutInterval > 0 else {
            fatalError(BluejayError.indefiniteFlush.errorDescription!)
        }

        let listenSem = DispatchSemaphore(value: 0)
        let endListenSem = DispatchSemaphore(value: 0)
        var error: Error?

        var shouldListenAgain = false

        DispatchQueue.main.async {
            log("Flushing listen to \(characteristicIdentifier.uuid.uuidString)")

            shouldListenAgain = false

            self.parent.listen(to: characteristicIdentifier, completion: { (result: ReadResult<Data>) in
                switch result {
                case .success:
                    log("Flushed some data.")

                    shouldListenAgain = true
<<<<<<< HEAD
                case .failure(let e):
                    log("Flush failed with error: \(e.localizedDescription)")
                    
=======
                case .failure(let failureError):
                    log("Flush failed with error: \(failureError.localizedDescription)")

>>>>>>> 0eb5505d
                    shouldListenAgain = false
                    error = failureError
                }

                listenSem.signal()
            })
        }

        repeat {
            shouldListenAgain = false
            _ = listenSem.wait(timeout: .now() + DispatchTimeInterval.seconds(Int(timeoutInterval)))
            log("Flush to \(characteristicIdentifier.uuid.uuidString) finished, should flush again: \(shouldListenAgain).")
        } while shouldListenAgain

        DispatchQueue.main.async {
            if self.parent.isListening(to: characteristicIdentifier) {
                self.parent.endListen(to: characteristicIdentifier, error: nil, completion: { (result) in
                    switch result {
                    case .success:
                        break
<<<<<<< HEAD
                    case .failure(let e):
                        error = e
=======
                    case .failure(let failureError):
                        error = failureError
>>>>>>> 0eb5505d
                    }

                    endListenSem.signal()
                })
            } else {
                endListenSem.signal()
            }
        }

        _ = endListenSem.wait(timeout: .now() + DispatchTimeInterval.seconds(Int(timeoutInterval)))

        if let error = error {
            throw error
        }

        completion()
    }

    /**
     Handle a compound operation consisting of writing on one characterstic followed by listening on another for some streamed data.
     
     Conceptually very similar to just calling write, then listen, except that the listen is set up before the write is issued, so that there should be no risks of data loss due to missed notifications, which there would be with calling them seperatly.
     */
    public func writeAndListen<S: Sendable, R: Receivable>( // swiftlint:disable:this cyclomatic_complexity
        writeTo charToWriteTo: CharacteristicIdentifier,
        value: S,
        type: CBCharacteristicWriteType = .withResponse,
        listenTo charToListenTo: CharacteristicIdentifier,
        timeoutInSeconds: Int = 0,
        completion: @escaping (R) -> ListenAction) throws {
        let sem = DispatchSemaphore(value: 0)

        var listenResult: ReadResult<R>?
        var error: Error?

        backupTermination = { bluejayError in
            error = bluejayError
            sem.signal()
        }

        DispatchQueue.main.sync {
            self.parent.listen(to: charToListenTo, completion: { (result: ReadResult<R>) in
                listenResult = result
                var action: ListenAction = .done

                switch result {
<<<<<<< HEAD
                case .success(let r):
                    action = completion(r)
                case .failure(let e):
                    error = e
=======
                case .success(let value):
                    action = completion(value)
                case .failure(let failureError):
                    error = failureError
>>>>>>> 0eb5505d
                }

                if error != nil || action == .done {
                    if self.parent.isListening(to: charToListenTo) && self.bluetoothAvailable {
                        self.parent.endListen(to: charToListenTo, error: nil, completion: { (result) in
                            switch result {
                            case .success:
                                break
<<<<<<< HEAD
                            case .failure(let e):
=======
                            case .failure(let failureError):
>>>>>>> 0eb5505d
                                // Don't overwrite the more important error from the original listen call.
                                if error == nil {
                                    error = failureError
                                }
                            }

                            sem.signal()
                        })
                    } else {
                        sem.signal()
                    }
                }
            })

            self.parent.write(to: charToWriteTo, value: value, type: type, completion: { result in
                switch result {
                case .success:
                    return
<<<<<<< HEAD
                case .failure(let e):
                    error = e
=======
                case .failure(let failureError):
                    error = failureError
>>>>>>> 0eb5505d
                    sem.signal()
                }
            })

        }

        _ = sem.wait(timeout: timeoutInSeconds == 0 ? .distantFuture : .now() + .seconds(timeoutInSeconds))

        if let error = error {
            backupTermination = nil
            throw error
        } else if listenResult == nil {
            backupTermination = nil

            if self.parent.isListening(to: charToListenTo) && self.bluetoothAvailable {
                self.parent.endListen(to: charToListenTo)
            }

            throw BluejayError.listenTimedOut
        }
    }

    /**
     Similar to `writeAndListen`, but use this if you don't know or don't have control over how many packets will be sent to you. You still need to know the total size of the data you're receiving.
     */
    public func writeAndAssemble<S: Sendable, R: Receivable>( // swiftlint:disable:this cyclomatic_complexity
        writeTo charToWriteTo: CharacteristicIdentifier,
        value: S,
        listenTo charToListenTo: CharacteristicIdentifier,
        expectedLength: Int,
        timeoutInSeconds: Int = 0,
        completion: @escaping (R) -> ListenAction) throws {
        let sem = DispatchSemaphore(value: 0)

        var listenResult: ReadResult<Data>?
        var writeAndAssembleError: Error?

        var assembledData = Data()

        backupTermination = { bluejayError in
            writeAndAssembleError = bluejayError
            sem.signal()
        }

        DispatchQueue.main.sync {
            self.parent.listen(to: charToListenTo, completion: { (result: ReadResult<Data>) in
                listenResult = result
                var action = ListenAction.keepListening

                switch result {
                case .success(let data):
                    if assembledData.count < expectedLength {
                        assembledData.append(data)
                    }

                    if assembledData.count == expectedLength {
                        do {
                            action = completion(try R(bluetoothData: assembledData))
                        } catch {
                            writeAndAssembleError = error
                        }
                    } else {
                        log("Need to continue to assemble data.")
                    }
<<<<<<< HEAD
                case .failure(let e):
                    writeAndAssembleError = e
=======
                case .failure(let error):
                    writeAndAssembleError = error
>>>>>>> 0eb5505d
                }

                if writeAndAssembleError != nil || action == .done {
                    if self.parent.isListening(to: charToListenTo) && self.bluetoothAvailable {
                        self.parent.endListen(to: charToListenTo, error: nil, completion: { (result) in
                            switch result {
                            case .success:
                                break
<<<<<<< HEAD
                            case .failure(let e):
=======
                            case .failure(let error):
>>>>>>> 0eb5505d
                                // Don't overwrite the more important error from the original listen call.
                                if writeAndAssembleError == nil {
                                    writeAndAssembleError = error
                                }
                            }

                            sem.signal()
                        })
                    } else {
                        sem.signal()
                    }
                }
            })

            self.parent.write(to: charToWriteTo, value: value, completion: { result in
                switch result {
                case .success:
                    return
<<<<<<< HEAD
                case .failure(let e):
                    writeAndAssembleError = e
=======
                case .failure(let error):
                    writeAndAssembleError = error
>>>>>>> 0eb5505d
                    sem.signal()
                }
            })
        }

        _ = sem.wait(timeout: timeoutInSeconds == 0 ? .distantFuture : .now() + .seconds(timeoutInSeconds))

        if let error = writeAndAssembleError {
            backupTermination = nil
            throw error
        } else if listenResult == nil {
            backupTermination = nil

            if self.parent.isListening(to: charToListenTo) && self.bluetoothAvailable {
                self.parent.endListen(to: charToListenTo)
            }

            throw BluejayError.listenTimedOut
        }
    }

    /// Ask for the peripheral's maximum payload length in bytes for a single write request.
    public func maximumWriteValueLength(`for` writeType: CBCharacteristicWriteType) -> Int {
        return parent.maximumWriteValueLength(for: writeType)
    }

}

extension SynchronizedPeripheral: ConnectionObserver {

    public func bluetoothAvailable(_ available: Bool) {
        bluetoothAvailable = available

        if !available {
            backupTermination?(BluejayError.bluetoothUnavailable)
        }
    }

    public func disconnected(from peripheral: Peripheral) {
        backupTermination?(BluejayError.notConnected)
    }

}<|MERGE_RESOLUTION|>--- conflicted
+++ resolved
@@ -50,13 +50,8 @@
         _ = sem.wait(timeout: DispatchTime.distantFuture)
 
         switch finalResult {
-<<<<<<< HEAD
-        case .success(let r):
-            return r
-=======
         case .success(let value):
             return value
->>>>>>> 0eb5505d
         case .failure(let error):
             throw error
         }
@@ -77,11 +72,7 @@
         }
 
         _ = sem.wait(timeout: DispatchTime.distantFuture)
-<<<<<<< HEAD
-        
-=======
-
->>>>>>> 0eb5505d
+
         if case .failure(let error) = finalResult {
             throw error
         }
@@ -117,17 +108,10 @@
                 var action = ListenAction.done
 
                 switch result {
-<<<<<<< HEAD
-                case .success(let r):
-                    action = completion(r)
-                case .failure(let e):
-                    error = e
-=======
                 case .success(let value):
                     action = completion(value)
                 case .failure(let failureError):
                     error = failureError
->>>>>>> 0eb5505d
                 }
 
                 if error != nil || action == .done {
@@ -136,17 +120,10 @@
                             switch result {
                             case .success:
                                 break
-<<<<<<< HEAD
-                            case .failure(let e):
-                                // Don't overwrite the more important error from the original listen call.
-                                if error == nil {
-                                    error = e
-=======
                             case .failure(let failureError):
                                 // Don't overwrite the more important error from the original listen call.
                                 if error == nil {
                                     error = failureError
->>>>>>> 0eb5505d
                                 }
                             }
 
@@ -210,9 +187,9 @@
 
     /**
      Flush a listen to a characteristic by receiving and discarding values for the specified duration.
-     
+
      **Warning** Timeout defaults to 3 seconds. Specifying no timeout or a timeout with zero second will result in a fatal error.
-     
+
      - Parameters:
         - characteristicIdentifier: The characteristic to flush.
         - nonZeroTimeout: How long to wait for incoming data.
@@ -240,15 +217,9 @@
                     log("Flushed some data.")
 
                     shouldListenAgain = true
-<<<<<<< HEAD
-                case .failure(let e):
-                    log("Flush failed with error: \(e.localizedDescription)")
-                    
-=======
                 case .failure(let failureError):
                     log("Flush failed with error: \(failureError.localizedDescription)")
 
->>>>>>> 0eb5505d
                     shouldListenAgain = false
                     error = failureError
                 }
@@ -269,13 +240,8 @@
                     switch result {
                     case .success:
                         break
-<<<<<<< HEAD
-                    case .failure(let e):
-                        error = e
-=======
                     case .failure(let failureError):
                         error = failureError
->>>>>>> 0eb5505d
                     }
 
                     endListenSem.signal()
@@ -296,7 +262,7 @@
 
     /**
      Handle a compound operation consisting of writing on one characterstic followed by listening on another for some streamed data.
-     
+
      Conceptually very similar to just calling write, then listen, except that the listen is set up before the write is issued, so that there should be no risks of data loss due to missed notifications, which there would be with calling them seperatly.
      */
     public func writeAndListen<S: Sendable, R: Receivable>( // swiftlint:disable:this cyclomatic_complexity
@@ -322,17 +288,10 @@
                 var action: ListenAction = .done
 
                 switch result {
-<<<<<<< HEAD
-                case .success(let r):
-                    action = completion(r)
-                case .failure(let e):
-                    error = e
-=======
                 case .success(let value):
                     action = completion(value)
                 case .failure(let failureError):
                     error = failureError
->>>>>>> 0eb5505d
                 }
 
                 if error != nil || action == .done {
@@ -341,11 +300,7 @@
                             switch result {
                             case .success:
                                 break
-<<<<<<< HEAD
-                            case .failure(let e):
-=======
                             case .failure(let failureError):
->>>>>>> 0eb5505d
                                 // Don't overwrite the more important error from the original listen call.
                                 if error == nil {
                                     error = failureError
@@ -364,13 +319,8 @@
                 switch result {
                 case .success:
                     return
-<<<<<<< HEAD
-                case .failure(let e):
-                    error = e
-=======
                 case .failure(let failureError):
                     error = failureError
->>>>>>> 0eb5505d
                     sem.signal()
                 }
             })
@@ -435,13 +385,8 @@
                     } else {
                         log("Need to continue to assemble data.")
                     }
-<<<<<<< HEAD
-                case .failure(let e):
-                    writeAndAssembleError = e
-=======
                 case .failure(let error):
                     writeAndAssembleError = error
->>>>>>> 0eb5505d
                 }
 
                 if writeAndAssembleError != nil || action == .done {
@@ -450,11 +395,7 @@
                             switch result {
                             case .success:
                                 break
-<<<<<<< HEAD
-                            case .failure(let e):
-=======
                             case .failure(let error):
->>>>>>> 0eb5505d
                                 // Don't overwrite the more important error from the original listen call.
                                 if writeAndAssembleError == nil {
                                     writeAndAssembleError = error
@@ -473,13 +414,8 @@
                 switch result {
                 case .success:
                     return
-<<<<<<< HEAD
-                case .failure(let e):
-                    writeAndAssembleError = e
-=======
                 case .failure(let error):
                     writeAndAssembleError = error
->>>>>>> 0eb5505d
                     sem.signal()
                 }
             })
