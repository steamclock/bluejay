--- conflicted
+++ resolved
@@ -1007,26 +1007,12 @@
 
         shouldRestoreState = false
 
-<<<<<<< HEAD
         defer {
             if startupBackgroundTask != UIBackgroundTaskIdentifier.invalid {
                 log("Cancelling startup background task.")
                 UIApplication.shared.endBackgroundTask(convertToUIBackgroundTaskIdentifier(startupBackgroundTask.rawValue))
             }
         }
-=======
-        guard
-            let peripherals = dict[CBCentralManagerRestoredStatePeripheralsKey] as? [CBPeripheral],
-            let cbPeripheral = peripherals.first
-            else {
-                // Weird failure case that seems to happen sometime,
-                // restoring but don't have a device in the restore list
-                // try to trigger a reconnect if we have a stored
-                // peripheral
-                if let id = peripheralIdentifierToRestore {
-                    connect(id, timeout: previousConnectionTimeout ?? .none) { _ in }
-                }
->>>>>>> 4e8e9bce
 
         guard let peripherals = dict[CBCentralManagerRestoredStatePeripheralsKey] as? [CBPeripheral], let cbPeripheral = peripherals.first else {
             log("No peripherals found during state restoration.")
@@ -1043,11 +1029,7 @@
         case .connecting:
             precondition(connectedPeripheral == nil,
                          "Connected peripheral is not nil during willRestoreState for state: connecting.")
-<<<<<<< HEAD
             connectingPeripheralAtRestoration = peripheral
-=======
-            connect(PeripheralIdentifier(uuid: cbPeripheral.identifier), timeout: .none, completion: { _ in })
->>>>>>> 4e8e9bce
         case .connected:
             precondition(connectingPeripheral == nil,
                          "Connecting peripheral is not nil during willRestoreState for state: connected.")
@@ -1235,7 +1217,6 @@
 
                 weakSelf.isDisconnecting = false
 
-<<<<<<< HEAD
                 if weakSelf.shouldAutoReconnect {
                     log("Disconnect clean up: issuing reconnect to: \(peripheral.name ?? peripheral.identifier.uuidString)")
                     weakSelf.connect(
@@ -1244,13 +1225,6 @@
                         completion: {_ in }
                     )
                 }
-=======
-            if weakSelf.shouldAutoReconnect {
-                log("Disconnect clean up: issuing reconnect to: \(peripheral.name ?? peripheral.identifier.uuidString)")
-                weakSelf.connect(
-                    PeripheralIdentifier(uuid: peripheral.identifier),
-                    timeout: weakSelf.previousConnectionTimeout ?? .none) { _ in }
->>>>>>> 4e8e9bce
             }
 
             log("End of disconnect clean up.")
