//
//  Queueable.swift
//  Bluejay
//
//  Created by Jeremy Chiang on 2017-01-19.
//  Copyright © 2017 Steamclock Software. All rights reserved.
//

import Foundation
import CoreBluetooth

/**
 Defines the properties and behaviours of all Bluetooth operations that can be added to the Bluejay queue for ordered execution.
 */
protocol Queueable: class {

    var queue: Queue? { get set }

    /// The state of the operation in the queue.
    var state: QueueableState { get }

    /// Called when the queue would like to start the operation in question.
    func start()

    /// Called when the queue would like to notify the operation in question that there is a Bluetooth response.
    func process(event: Event)
<<<<<<< HEAD
        
=======

>>>>>>> 0eb5505d
    /// Called when the operation has failed.
    func fail(_ error: Error)

}

extension Queueable {
<<<<<<< HEAD
    
=======

>>>>>>> 0eb5505d
    func updateQueue(cancel: Bool = false, cancelError: Error? = nil) {
        guard let queue = queue else {
            preconditionFailure("Containing queue is nil.")
        }
<<<<<<< HEAD
        
=======

>>>>>>> 0eb5505d
        queue.update(cancel: cancel, cancelError: cancelError)
    }

}<|MERGE_RESOLUTION|>--- conflicted
+++ resolved
@@ -24,31 +24,19 @@
 
     /// Called when the queue would like to notify the operation in question that there is a Bluetooth response.
     func process(event: Event)
-<<<<<<< HEAD
-        
-=======
 
->>>>>>> 0eb5505d
     /// Called when the operation has failed.
     func fail(_ error: Error)
 
 }
 
 extension Queueable {
-<<<<<<< HEAD
-    
-=======
 
->>>>>>> 0eb5505d
     func updateQueue(cancel: Bool = false, cancelError: Error? = nil) {
         guard let queue = queue else {
             preconditionFailure("Containing queue is nil.")
         }
-<<<<<<< HEAD
-        
-=======
 
->>>>>>> 0eb5505d
         queue.update(cancel: cancel, cancelError: cancelError)
     }
 
