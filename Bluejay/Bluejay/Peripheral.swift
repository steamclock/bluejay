--- conflicted
+++ resolved
@@ -75,16 +75,8 @@
     }
 
     /// Queue the necessary operations needed to discover the specified characteristic.
-<<<<<<< HEAD
     private func discoverCharactersitic(_ characteristicIdentifier: CharacteristicIdentifier, callback: @escaping (DiscoveryResult) -> Void) {
         var discoverServiceFailed = false
-=======
-    private func discoverCharactersitic(_ characteristicIdentifier: CharacteristicIdentifier, callback: @escaping (Bool) -> Void) {
-        addOperation(DiscoverService(serviceIdentifier: characteristicIdentifier.service, peripheral: cbPeripheral) { [weak self] result in
-            guard let weakSelf = self else {
-                return
-            }
->>>>>>> 4e8e9bce
 
         addOperation(DiscoverService(
             serviceIdentifier: characteristicIdentifier.service,
@@ -92,7 +84,6 @@
             callback: { result in
             switch result {
             case .success:
-<<<<<<< HEAD
                 // Do nothing and wait for the subsequent discover characteristic operation to complete.
                 break
             case .failure(let error):
@@ -116,21 +107,6 @@
                     }
                 }
         }))
-=======
-                weakSelf.addOperation(DiscoverCharacteristic(
-                    characteristicIdentifier: characteristicIdentifier, peripheral: weakSelf.cbPeripheral, callback: { result in
-                        switch result {
-                        case .success:
-                            callback(true)
-                        case .failure:
-                            callback(false)
-                        }
-                    }))
-            case .failure:
-                callback(false)
-            }
-        })
->>>>>>> 4e8e9bce
     }
 
     // MARK: - Bluetooth Event
@@ -173,11 +149,7 @@
 
         // log.debug("Queueing read to: \(characteristicIdentifier.uuid.uuidString)")
 
-<<<<<<< HEAD
         discoverCharactersitic(characteristicIdentifier, callback: { [weak self] result in
-=======
-        discoverCharactersitic(characteristicIdentifier) { [weak self] success in
->>>>>>> 4e8e9bce
             guard let weakSelf = self else {
                 return
             }
@@ -197,16 +169,11 @@
     public func write<S: Sendable>(to characteristicIdentifier: CharacteristicIdentifier, value: S, type: CBCharacteristicWriteType = .withResponse, completion: @escaping (WriteResult) -> Void) {
         // log.debug("Queueing write to: \(characteristicIdentifier.uuid.uuidString) with value of: \(value)")
 
-<<<<<<< HEAD
         discoverCharactersitic(characteristicIdentifier, callback: { [weak self] result in
-=======
-        discoverCharactersitic(characteristicIdentifier) { [weak self] _ in
->>>>>>> 4e8e9bce
             guard let weakSelf = self else {
                 return
             }
 
-<<<<<<< HEAD
             switch result {
             case .success:
                 weakSelf.addOperation(
@@ -221,12 +188,6 @@
                 completion(.failure(error))
             }
         })
-=======
-            // Not using the success variable here because the write operation will also catch the error if the service or the characteristic is not discovered.
-            weakSelf.addOperation(
-                WriteCharacteristic(characteristicIdentifier: characteristicIdentifier, peripheral: weakSelf.cbPeripheral, value: value, type: type, callback: completion))
-        }
->>>>>>> 4e8e9bce
     }
 
     /// Checks whether Bluejay is currently listening to the specified charactersitic.
@@ -235,7 +196,6 @@
     }
 
     /// Listen for notifications on a specified characterstic.
-<<<<<<< HEAD
     public func listen<R: Receivable>(
         to characteristicIdentifier: CharacteristicIdentifier,
         multipleListenOption option: MultipleListenOption,
@@ -253,15 +213,10 @@
         } // If the listen already exists, don't overwrite its option.
 
         discoverCharactersitic(characteristicIdentifier, callback: { [weak self] result in
-=======
-    public func listen<R: Receivable>(to characteristicIdentifier: CharacteristicIdentifier, completion: @escaping (ReadResult<R>) -> Void) {
-        discoverCharactersitic(characteristicIdentifier) { [weak self] success in
->>>>>>> 4e8e9bce
             guard let weakSelf = self else {
                 return
             }
 
-<<<<<<< HEAD
             switch result {
             case .success:
                 weakSelf.addOperation(
@@ -309,40 +264,6 @@
                 completion(.failure(error))
             }
         })
-=======
-            // Not using the success variable here because the listen operation will also catch the error if the service or the characteristic is not discovered.
-            weakSelf.addOperation(
-                ListenCharacteristic(characteristicIdentifier: characteristicIdentifier, peripheral: weakSelf.cbPeripheral, value: true) { result in
-                    precondition(
-                        weakSelf.listeners[characteristicIdentifier] == nil,
-                        "Cannot have multiple active listens against the same characteristic: \(characteristicIdentifier.uuid)"
-                    )
-
-                    switch result {
-                    case .success:
-                        weakSelf.listeners[characteristicIdentifier] = { dataResult in
-                            completion(ReadResult<R>(dataResult: dataResult))
-                        }
-
-                        // Only bother caching if listen restoration is enabled.
-                        if
-                            let restoreIdentifier = weakSelf.bluejay?.restoreIdentifier,
-                            weakSelf.bluejay?.listenRestorer != nil
-                        {
-                            do {
-                                // Make sure a successful listen is cached, so Bluejay can inform its delegate on which characteristics need their listens restored during state restoration.
-                                try weakSelf.cache(listeningCharacteristic: characteristicIdentifier, restoreIdentifier: restoreIdentifier)
-                            } catch {
-                                log("Failed to cache listen on characteristic: \(characteristicIdentifier.uuid) of service: \(characteristicIdentifier.service.uuid) for restore id: \(restoreIdentifier) with error: \(error.localizedDescription)")
-                            }
-                        }
-                    case .failure(let error):
-                        completion(.failure(error))
-                    }
-                }
-            )
-        }
->>>>>>> 4e8e9bce
     }
 
     /**
@@ -354,7 +275,6 @@
      Currently this can also cancel a regular in-progress read as well, but that behaviour may change down the road.
      */
     public func endListen(to characteristicIdentifier: CharacteristicIdentifier, error: Error? = nil, completion: ((WriteResult) -> Void)? = nil) {
-<<<<<<< HEAD
         listeners[characteristicIdentifier] = nil
 
         if let restoreIdentifier = bluejay?.restoreIdentifier {
@@ -367,14 +287,10 @@
         }
 
         discoverCharactersitic(characteristicIdentifier, callback: { [weak self] result in
-=======
-        discoverCharactersitic(characteristicIdentifier) { [weak self] _ in
->>>>>>> 4e8e9bce
             guard let weakSelf = self else {
                 return
             }
 
-<<<<<<< HEAD
             switch result {
             case .success:
                 weakSelf.addOperation(
@@ -390,32 +306,6 @@
                 completion?(.failure(error))
             }
         })
-=======
-            weakSelf.listenersBeingCancelled.append(characteristicIdentifier)
-
-            // Not using the success variable here because the listen operation will also catch the error if the service or the characteristic is not discovered.
-            weakSelf.addOperation(
-                ListenCharacteristic(characteristicIdentifier: characteristicIdentifier, peripheral: weakSelf.cbPeripheral, value: false) { result in
-                    weakSelf.listeners[characteristicIdentifier] = nil
-
-                    // Only bother removing the listen cache if listen restoration is enabled.
-                    if
-                        let restoreIdentifier = weakSelf.bluejay?.restoreIdentifier,
-                        weakSelf.bluejay?.listenRestorer != nil
-                    {
-                        do {
-                            // Make sure an ended listen does not exist in the cache, as we don't want to restore a cancelled listen on state restoration.
-                            try weakSelf.remove(listeningCharacteristic: characteristicIdentifier, restoreIdentifier: restoreIdentifier)
-                        } catch {
-                            log("Failed to remove cached listen on characteristic: \(characteristicIdentifier.uuid) of service: \(characteristicIdentifier.service.uuid) for restore id: \(restoreIdentifier) with error: \(error.localizedDescription)")
-                        }
-                    }
-
-                    completion?(result)
-                }
-            )
-        }
->>>>>>> 4e8e9bce
     }
 
     /// Restore a (believed to be) active listening session, so if we start up in response to a notification, we can receive it.
@@ -504,13 +394,6 @@
 
         UserDefaults.standard.set(newListenCaches, forKey: Constant.listenCaches)
         UserDefaults.standard.synchronize()
-<<<<<<< HEAD
-=======
-
-        listenersBeingCancelled = listenersBeingCancelled.filter { characteristicIdentifier -> Bool in
-            characteristicIdentifier.uuid.uuidString != listeningCharacteristic.uuid.uuidString
-        }
->>>>>>> 4e8e9bce
     }
 
     /// Ask for the peripheral's maximum payload length in bytes for a single write request.
@@ -544,22 +427,8 @@
             preconditionFailure("Cannot handle did update value for \(characteristic.uuid.uuidString): Bluejay is nil.")
         }
 
-<<<<<<< HEAD
         guard let listener = listeners[CharacteristicIdentifier(characteristic)], let listenCallback = listener.0 else {
             if bluejay.queue.isReading {
-=======
-        guard let listener = listeners[CharacteristicIdentifier(characteristic)] else {
-            // Handle attempting to read a characteristic whose listen is being cancelled during state restoration.
-            let isCancellingListenOnCurrentRead = listenersBeingCancelled.contains { characteristicIdentifier -> Bool in
-                characteristicIdentifier.uuid.uuidString == characteristic.uuid.uuidString
-            }
-
-            let isReadUnhandled = isCancellingListenOnCurrentRead || (listeners.isEmpty && bluejay.queue.isEmpty)
-
-            if isReadUnhandled {
-                return
-            } else {
->>>>>>> 4e8e9bce
                 handleEvent(.didReadCharacteristic(characteristic, characteristic.value ?? Data()), error: error as NSError?)
             } else if bluejay.queue.willEndListen(on: CharacteristicIdentifier(characteristic)) {
                 log("Received read event with value \(String(data: characteristic.value ?? Data(), encoding: .utf8) ?? "") on characteristic \(characteristic.debugDescription), but queue contains an end listen operation for this characteristic.")
