//
//  Error.swift
//  Bluejay
//
//  Created by Jeremy Chiang on 2017-01-03.
//  Copyright © 2017 Steamclock Software. All rights reserved.
//

import Foundation

/// Errors specific to Bluejay.
public enum BluejayError {
    /// Bluetooth is either turned off or unavailable.
    case bluetoothUnavailable
    /// Bluejay does not support another scanning request if Bluejay is still scanning.
    case multipleScanNotSupported
    /// Bluejay does not support another connection request if Bluejay is already connected or still connecting.
    case multipleConnectNotSupported
    /// Bluejay does not support another disconnection request if Bluejay is still disconnecting.
    case multipleDisconnectNotSupported
    /// A connection request in Bluejay has timed out.
    case connectionTimedOut
    /// Bluejay is not connected to a peripheral.
    case notConnected
    /// A Bluetooth service is not found.
    case missingService(ServiceIdentifier)
    /// A Bluetooth characteristic is not found.
    case missingCharacteristic(CharacteristicIdentifier)
    /// A Bluetooth operation is cancelled.
    case cancelled
    /// Bluejay disconnect is called.
    case explicitDisconnect
    /// A disconnection operation is queued.
    case disconnectQueued
    /// An attempt to listen on a characteristic has timed out.
    case listenTimedOut
    /// An attempt to read a characteristic has failed.
    case readFailed
    /// An attempt to write a characteristic has failed.
    case writeFailed
    /// An attempt to read a value from a characteristic has returned no data unexpectedly.
    case missingData
    /// An attempt to read a range of data has failed due to incorrect bounds or an unexpected length.
    case dataOutOfBounds(start: Int, length: Int, count: Int)
    /// An unexpected peripheral is cached and retrieved from CoreBluetooth.
    case unexpectedPeripheral(PeripheralIdentifier)
    /// iOS will not continue scanning in the background if allow duplicates is turned on.
    case allowDuplicatesInBackgroundNotSupported
    /// iOS will not continue scanning in the background if no service identifiers are specified.
    case missingServiceIdentifiersInBackground
    /// Bluejay does not support further Bluetooth operations while a Bluejay background task is still running.
    case backgroundTaskRunning
    /// Bluejay does not support another Bluejay background task when there is already one that is still running.
    case multipleBackgroundTaskNotSupported
    /// Bluejay has failed to encode a listen cache.
    case listenCacheEncoding(Error)
    /// Bluejay has failed to decode a listen cache.
    case listenCacheDecoding(Error)
    /// Indefinite flush will not exit.
    case indefiniteFlush
    /// Bluejay has stopped.
    case stopped
}

extension BluejayError: LocalizedError {
    public var errorDescription: String? {
        switch self {
        case .bluetoothUnavailable:
            return "Bluetooth unavailable."
        case .multipleScanNotSupported:
            return "Multiple scan is not supported."
        case .multipleConnectNotSupported:
            return "Multiple connect is not supported."
        case .multipleDisconnectNotSupported:
            return "Multiple disconnect is not supported."
        case .connectionTimedOut:
            return "Connection timed out."
        case .notConnected:
            return "Not connected to a peripheral."
        case let .missingService(service):
            return "Service not found: \(service.uuid)."
        case let .missingCharacteristic(characteristic):
            return "Characteristic not found: \(characteristic.uuid)."
        case .cancelled:
            return "Cancelled"
        case .explicitDisconnect:
            return "Explicit disconnect"
        case .disconnectQueued:
            return "Disconnection is queued"
        case .listenTimedOut:
            return "Listen timed out."
        case .readFailed:
            return "Read failed."
        case .writeFailed:
            return "Write failed."
        case .missingData:
            return "No data from peripheral."
        case let .dataOutOfBounds(start, length, count):
            return "Cannot extract data with a size of \(count) using start: \(start), length: \(length)."
        case let .unexpectedPeripheral(peripheral):
            return "Unexpected peripheral: \(peripheral.uuid)."
        case .allowDuplicatesInBackgroundNotSupported:
            return "Scanning with allow duplicates while in the background is not supported."
        case .missingServiceIdentifiersInBackground:
            return "Scanning without specifying any service identifiers while in the background is not supported."
        case .backgroundTaskRunning:
            return """
            Regular Bluetooth operation is not available when a background task is running. \
            For reading, writing, and listening, please use only the API found in the Synchronized Peripheral \
            provided to you when working inside a background task block.
            """
        case .multipleBackgroundTaskNotSupported:
            return "Multiple background task is not supported."
        case let .listenCacheEncoding(error):
            return "Listen cache encoding failed with error: \(error.localizedDescription)"
        case let .listenCacheDecoding(error):
            return "Listen cache decoding failed with error: \(error.localizedDescription)"
        case .indefiniteFlush:
            return "Flush listen timeout cannot be none or zero."
        case .stopped:
            return "Bluejay stopped."
        }
    }
}

extension BluejayError: CustomNSError {

    public static var errorDomain: String {
        return "Bluejay"
    }

    public var errorCode: Int {
        switch self {
        case .bluetoothUnavailable: return 1
        case .multipleScanNotSupported: return 2
        case .multipleConnectNotSupported: return 3
        case .multipleDisconnectNotSupported: return 4
        case .connectionTimedOut: return 5
        case .notConnected: return 6
        case .missingService: return 7
        case .missingCharacteristic: return 8
        case .cancelled: return 9
        case .explicitDisconnect: return 10
        case .disconnectQueued: return 11
        case .listenTimedOut: return 12
        case .readFailed: return 13
        case .writeFailed: return 14
        case .missingData: return 15
        case .dataOutOfBounds: return 16
        case .unexpectedPeripheral: return 17
<<<<<<< HEAD
        case .scanningWithAllowDuplicatesInBackgroundNotSupported: return 18
=======
        case .allowDuplicatesInBackgroundNotSupported: return 18
>>>>>>> 0eb5505d
        case .missingServiceIdentifiersInBackground: return 19
        case .backgroundTaskRunning: return 20
        case .multipleBackgroundTaskNotSupported: return 21
        case .listenCacheEncoding: return 22
        case .listenCacheDecoding: return 23
        case .indefiniteFlush: return 24
        case .stopped: return 25
        }
    }

    public var errorUserInfo: [String: Any] {
        guard let errorDescription = errorDescription else {
            return [:]
        }

        return [
            NSLocalizedDescriptionKey: errorDescription
        ]
    }
}<|MERGE_RESOLUTION|>--- conflicted
+++ resolved
@@ -148,11 +148,7 @@
         case .missingData: return 15
         case .dataOutOfBounds: return 16
         case .unexpectedPeripheral: return 17
-<<<<<<< HEAD
-        case .scanningWithAllowDuplicatesInBackgroundNotSupported: return 18
-=======
         case .allowDuplicatesInBackgroundNotSupported: return 18
->>>>>>> 0eb5505d
         case .missingServiceIdentifiersInBackground: return 19
         case .backgroundTaskRunning: return 20
         case .multipleBackgroundTaskNotSupported: return 21
