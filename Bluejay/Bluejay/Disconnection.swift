//
//  Disconnection.swift
//  Bluejay
//
//  Created by Jeremy Chiang on 2017-02-10.
//  Copyright © 2017 Steamclock Software. All rights reserved.
//

import Foundation
import CoreBluetooth

/// A disconnection operation.
class Disconnection: Queueable {

    /// The queue this operation belongs to.
    var queue: Queue?

    /// The state of this operation.
    var state: QueueableState

    /// The peripheral this operation is for.
    let peripheral: CBPeripheral

    /// The manager responsible for this operation.
    let manager: CBCentralManager
<<<<<<< HEAD
    
    /// Callback for the disconnection attempt.
    var callback: ((DisconnectionResult) -> Void)?
    
=======

    /// Callback for the disconnection attempt.
    var callback: ((DisconnectionResult) -> Void)?

>>>>>>> 0eb5505d
    init(peripheral: CBPeripheral, manager: CBCentralManager, callback: ((DisconnectionResult) -> Void)?) {
        self.state = .notStarted

        self.peripheral = peripheral
        self.manager = manager

        self.callback = callback
    }

    func start() {
        state = .running
        manager.cancelPeripheralConnection(peripheral)

        log("Started disconnecting from \(peripheral.name ?? peripheral.identifier.uuidString).")
    }
<<<<<<< HEAD
    
    deinit {
        log("Disconnection deinitialized.")
    }
    
=======

    deinit {
        log("Disconnection deinitialized.")
    }

>>>>>>> 0eb5505d
    func process(event: Event) {
        if case .didDisconnectPeripheral(let peripheral) = event {
            success(peripheral)
        } else {
            preconditionFailure("Unexpected event response: \(event)")
        }
    }
<<<<<<< HEAD
    
    func success(_ peripheral: Peripheral) {
        state = .completed
        
        // Let Bluejay invoke the callback at the end of its disconnect clean up for more consistent ordering of callback invocation.
        
=======

    func success(_ peripheral: Peripheral) {
        state = .completed

        // Let Bluejay invoke the callback at the end of its disconnect clean up for more consistent ordering of callback invocation.

>>>>>>> 0eb5505d
        updateQueue(cancel: true, cancelError: BluejayError.explicitDisconnect)
    }

    func fail(_ error: Error) {
        state = .failed(error)

        log("Failed disconnecting from: \(peripheral.name ?? peripheral.identifier.uuidString) with error: \(error.localizedDescription)")

        callback?(.failure(error))
        callback = nil

        updateQueue()
    }

}<|MERGE_RESOLUTION|>--- conflicted
+++ resolved
@@ -23,17 +23,10 @@
 
     /// The manager responsible for this operation.
     let manager: CBCentralManager
-<<<<<<< HEAD
-    
-    /// Callback for the disconnection attempt.
-    var callback: ((DisconnectionResult) -> Void)?
-    
-=======
 
     /// Callback for the disconnection attempt.
     var callback: ((DisconnectionResult) -> Void)?
 
->>>>>>> 0eb5505d
     init(peripheral: CBPeripheral, manager: CBCentralManager, callback: ((DisconnectionResult) -> Void)?) {
         self.state = .notStarted
 
@@ -49,19 +42,11 @@
 
         log("Started disconnecting from \(peripheral.name ?? peripheral.identifier.uuidString).")
     }
-<<<<<<< HEAD
-    
-    deinit {
-        log("Disconnection deinitialized.")
-    }
-    
-=======
 
     deinit {
         log("Disconnection deinitialized.")
     }
 
->>>>>>> 0eb5505d
     func process(event: Event) {
         if case .didDisconnectPeripheral(let peripheral) = event {
             success(peripheral)
@@ -69,21 +54,12 @@
             preconditionFailure("Unexpected event response: \(event)")
         }
     }
-<<<<<<< HEAD
-    
-    func success(_ peripheral: Peripheral) {
-        state = .completed
-        
-        // Let Bluejay invoke the callback at the end of its disconnect clean up for more consistent ordering of callback invocation.
-        
-=======
 
     func success(_ peripheral: Peripheral) {
         state = .completed
 
         // Let Bluejay invoke the callback at the end of its disconnect clean up for more consistent ordering of callback invocation.
 
->>>>>>> 0eb5505d
         updateQueue(cancel: true, cancelError: BluejayError.explicitDisconnect)
     }
 
