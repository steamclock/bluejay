--- conflicted
+++ resolved
@@ -13,11 +13,7 @@
 enum Event {
     case didDiscoverServices
     case didDiscoverCharacteristics
-<<<<<<< HEAD
-    case didDiscoverPeripheral(CBPeripheral, [String : Any], NSNumber)
-=======
     case didDiscoverPeripheral(CBPeripheral, [String: Any], NSNumber)
->>>>>>> 0eb5505d
     case didConnectPeripheral(Peripheral)
     case didDisconnectPeripheral(Peripheral)
     case didReadCharacteristic(CBCharacteristic, Data)
