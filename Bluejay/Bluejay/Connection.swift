--- conflicted
+++ resolved
@@ -62,26 +62,9 @@
         cancelTimer()
 
         if let timeOut = timeout, case let .seconds(timeoutInterval) = timeOut {
-<<<<<<< HEAD
             connectionTimer = Timer.scheduledTimer(withTimeInterval: timeoutInterval, repeats: false, block: { (_) in
                 self.timedOut()
             })
-=======
-            if #available(iOS 10.0, *) {
-                connectionTimer = Timer.scheduledTimer(withTimeInterval: timeoutInterval, repeats: false) { _ in
-                    self.timedOut()
-                }
-            } else {
-                // Fallback on earlier versions
-                connectionTimer = Timer.scheduledTimer(
-                    timeInterval: timeoutInterval,
-                    target: self,
-                    selector: #selector(timedOut),
-                    userInfo: nil,
-                    repeats: false
-                )
-            }
->>>>>>> 4e8e9bce
         }
 
         log("Started connecting to \(peripheral.name ?? peripheral.identifier.uuidString).")
