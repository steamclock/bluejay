--- conflicted
+++ resolved
@@ -253,18 +253,9 @@
 
         var timer: Timer?
 
-<<<<<<< HEAD
         timer = Timer.scheduledTimer(withTimeInterval: 15, repeats: false) { [weak self] (_) in
             guard let weakSelf = self else {
                 return
-=======
-        if #available(iOS 10.0, *) {
-            timer = Timer.scheduledTimer(withTimeInterval: 15, repeats: false) { [weak self] _ in
-                guard let weakSelf = self else {
-                    return
-                }
-                weakSelf.refresh(identifier: identifier)
->>>>>>> 4e8e9bce
             }
             weakSelf.refresh(identifier: identifier)
         }
