//
//  DiscoverCharacteristic.swift
//  Bluejay
//
//  Created by Jeremy Chiang on 2017-01-04.
//  Copyright © 2017 Steamclock Software. All rights reserved.
//

import Foundation
import CoreBluetooth

class DiscoverCharacteristic: Operation {

    var queue: Queue?
    var state: QueueableState

    var peripheral: CBPeripheral

    private var characteristicIdentifier: CharacteristicIdentifier
    private var callback: ((DiscoveryResult) -> Void)?

    init(characteristicIdentifier: CharacteristicIdentifier, peripheral: CBPeripheral, callback: @escaping (DiscoveryResult) -> Void) {
        self.state = .notStarted

        self.characteristicIdentifier = characteristicIdentifier
        self.peripheral = peripheral
        self.callback = callback
    }

    func start() {
        guard let service = peripheral.service(with: characteristicIdentifier.service.uuid) else {
            fail(BluejayError.missingService(characteristicIdentifier.service))
            return
        }

        if service.characteristic(with: characteristicIdentifier.uuid) != nil {
            success()
        } else {
            state = .running

            peripheral.discoverCharacteristics([characteristicIdentifier.uuid], for: service)
        }
    }

    func process(event: Event) {
        guard let service = peripheral.service(with: characteristicIdentifier.service.uuid) else {
            fail(BluejayError.missingService(characteristicIdentifier.service))
            return
        }

        if case .didDiscoverCharacteristics = event {
            if service.characteristic(with: characteristicIdentifier.uuid) == nil {
                fail(BluejayError.missingCharacteristic(characteristicIdentifier))
            } else {
                success()
            }
        } else {
            precondition(false, "Unexpected event response: \(event)")
        }
    }

    func success() {
        state = .completed

        callback?(.success)
        callback = nil
<<<<<<< HEAD
        
        updateQueue()
    }
    
=======

        updateQueue()
    }

>>>>>>> 0eb5505d
    func fail(_ error: Error) {
        state = .failed(error)

        callback?(.failure(error))
        callback = nil

        updateQueue()
    }

}<|MERGE_RESOLUTION|>--- conflicted
+++ resolved
@@ -64,17 +64,10 @@
 
         callback?(.success)
         callback = nil
-<<<<<<< HEAD
-        
-        updateQueue()
-    }
-    
-=======
 
         updateQueue()
     }
 
->>>>>>> 0eb5505d
     func fail(_ error: Error) {
         state = .failed(error)
 
