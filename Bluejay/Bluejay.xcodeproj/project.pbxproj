--- conflicted
+++ resolved
@@ -1124,11 +1124,7 @@
 				DYLIB_INSTALL_NAME_BASE = "@rpath";
 				INFOPLIST_FILE = Bluejay/Info.plist;
 				INSTALL_PATH = "$(LOCAL_LIBRARY_DIR)/Frameworks";
-<<<<<<< HEAD
 				IPHONEOS_DEPLOYMENT_TARGET = 9.0;
-=======
-				IPHONEOS_DEPLOYMENT_TARGET = 11.0;
->>>>>>> 78672c0e
 				LD_RUNPATH_SEARCH_PATHS = "$(inherited) @executable_path/Frameworks @loader_path/Frameworks";
 				MARKETING_VERSION = 0.8.6;
 				PRODUCT_BUNDLE_IDENTIFIER = com.steamclock.Bluejay;
@@ -1155,11 +1151,7 @@
 				DYLIB_INSTALL_NAME_BASE = "@rpath";
 				INFOPLIST_FILE = Bluejay/Info.plist;
 				INSTALL_PATH = "$(LOCAL_LIBRARY_DIR)/Frameworks";
-<<<<<<< HEAD
 				IPHONEOS_DEPLOYMENT_TARGET = 9.0;
-=======
-				IPHONEOS_DEPLOYMENT_TARGET = 11.0;
->>>>>>> 78672c0e
 				LD_RUNPATH_SEARCH_PATHS = "$(inherited) @executable_path/Frameworks @loader_path/Frameworks";
 				MARKETING_VERSION = 0.8.6;
 				PRODUCT_BUNDLE_IDENTIFIER = com.steamclock.Bluejay;
