//
//  ConnectUsingSerialNumberViewController.swift
//  Bluejay
//
//  Created by Jeremy Chiang on 2017-05-19.
//  Copyright © 2017 Steamclock Software. All rights reserved.
//

import UIKit
import Bluejay

struct Services {
    static let deviceInfo = ServiceIdentifier(uuid: "D12F953F-18ED-45F8-BC0B-6B78DB90B491")
}

struct Charactersitics {
    static let serialNumber = CharacteristicIdentifier(uuid: "ED8C753F-C961-4861-A399-3B1568C1D23E", service: Services.deviceInfo)
}

class ConnectUsingSerialNumberViewController: UIViewController {

    @IBOutlet var statusLabel: UILabel!

    private let bluejay = Bluejay()

    private var blacklistedDiscoveries = [ScanDiscovery]()

    private var targetSerialNumber: String?

    override func viewDidLoad() {
        super.viewDidLoad()

        statusLabel.text = "Waiting"
<<<<<<< HEAD
        
        bluejay.start(mode: .new(StartOptions.default))
        
=======

        bluejay.start(mode: .new(StartOptions.default))

>>>>>>> 0eb5505d
        askForSerialNumber()
    }

    private func askForSerialNumber() {
        let alert = UIAlertController(
            title: "Enter Serial Number",
            message: "Please enter the serial number of the peripheral you wish to connect to.",
            preferredStyle: .alert
        )

        alert.addTextField { (textField) in
            textField.placeholder = "ASDF1234"
        }

        let connect = UIAlertAction(title: "Connect", style: .default) { [weak self] (_) in
            guard let weakSelf = self else {
                return
            }

            if let serialNumber = alert.textFields?.first?.text {
                if serialNumber.isEmpty {
                    weakSelf.askForSerialNumber()
                } else {
                    weakSelf.targetSerialNumber = serialNumber
                    weakSelf.scan(services: [Services.deviceInfo], serialNumber: serialNumber)
                }
            }
        }

        let cancel = UIAlertAction(title: "Cancel", style: .cancel) { [weak self] (_) in
            if let weakSelf = self {
                weakSelf.navigationController?.popViewController(animated: true)
            }
        }

        alert.addAction(connect)
        alert.addAction(cancel)

        navigationController?.present(alert, animated: true, completion: nil)
    }

    // swiftlint:disable:next cyclomatic_complexity
    private func scan(services: [ServiceIdentifier], serialNumber: String) {
        debugPrint("Looking for peripheral with serial number \(serialNumber) to connect to.")

        statusLabel.text = "Searching..."

        bluejay.scan(
            allowDuplicates: false,
            serviceIdentifiers: services,
            discovery: { [weak self] (discovery, _) -> ScanAction in
                guard let weakSelf = self else {
                    return .stop
                }

                if weakSelf.blacklistedDiscoveries.contains(where: { (blacklistedDiscovery) -> Bool in
                    return blacklistedDiscovery.peripheralIdentifier == discovery.peripheralIdentifier
                }) {
                    return .blacklist
<<<<<<< HEAD
                }
                else {
=======
                } else {
>>>>>>> 0eb5505d
                    return .connect(
                        discovery,
                        .none,
                        WarningOptions(notifyOnConnection: false, notifyOnDisconnection: true, notifyOnNotification: false), { (connectionResult) in
                        switch connectionResult {
                        case .success(let peripheral):
                            debugPrint("Connection to \(peripheral.name) successful.")
<<<<<<< HEAD
                            
=======

>>>>>>> 0eb5505d
                            weakSelf.bluejay.read(from: Charactersitics.serialNumber, completion: { (readResult: ReadResult<String>) in
                                switch readResult {
                                case .success(let serialNumber):
                                    if serialNumber == weakSelf.targetSerialNumber {
                                        debugPrint("Serial number matched.")

                                        weakSelf.statusLabel.text = "Connected"
                                    } else {
                                        debugPrint("Serial number mismatch.")

                                        weakSelf.blacklistedDiscoveries.append(discovery)

                                        weakSelf.bluejay.disconnect(completion: { (result) in
                                            switch result {
                                            case .disconnected:
                                                weakSelf.scan(services: [Services.deviceInfo], serialNumber: weakSelf.targetSerialNumber!)
                                            case .failure(let error):
                                                preconditionFailure("Disconnect failed with error: \(error.localizedDescription)")
                                            }
                                        })
                                    }
                                case .failure(let error):
                                    debugPrint("Read serial number failed with error: \(error.localizedDescription).")

                                    weakSelf.statusLabel.text = "Read Error: \(error.localizedDescription)"
                                }
                            })
                        case .failure(let error):
                            debugPrint("Connection to \(discovery.peripheralIdentifier) failed with error: \(error.localizedDescription)")

                            weakSelf.statusLabel.text = "Connection Error: \(error.localizedDescription)"
                        }
                    })
                }
            },
            stopped: { [weak self] (_, error) in
                guard let weakSelf = self else {
                    return
                }

                if let error = error {
                    debugPrint("Scan stopped with error: \(error.localizedDescription)")
                    weakSelf.statusLabel.text = "Scan Error: \(error.localizedDescription)"
                } else {
                    debugPrint("Scan stopped without error.")
                }
            })
    }

}<|MERGE_RESOLUTION|>--- conflicted
+++ resolved
@@ -31,15 +31,9 @@
         super.viewDidLoad()
 
         statusLabel.text = "Waiting"
-<<<<<<< HEAD
-        
-        bluejay.start(mode: .new(StartOptions.default))
-        
-=======
 
         bluejay.start(mode: .new(StartOptions.default))
 
->>>>>>> 0eb5505d
         askForSerialNumber()
     }
 
@@ -99,12 +93,7 @@
                     return blacklistedDiscovery.peripheralIdentifier == discovery.peripheralIdentifier
                 }) {
                     return .blacklist
-<<<<<<< HEAD
-                }
-                else {
-=======
                 } else {
->>>>>>> 0eb5505d
                     return .connect(
                         discovery,
                         .none,
@@ -112,11 +101,7 @@
                         switch connectionResult {
                         case .success(let peripheral):
                             debugPrint("Connection to \(peripheral.name) successful.")
-<<<<<<< HEAD
-                            
-=======
 
->>>>>>> 0eb5505d
                             weakSelf.bluejay.read(from: Charactersitics.serialNumber, completion: { (readResult: ReadResult<String>) in
                                 switch readResult {
                                 case .success(let serialNumber):
