# Changelog
All notable changes to this project will be documented in this file.

The format is based on [Keep a Changelog](http://keepachangelog.com/en/1.0.0/)
and this project adheres to [Semantic Versioning](http://semver.org/spec/v2.0.0.html).

## [Unreleased]
### Changed

<<<<<<< HEAD
=======
## [0.7.1] - 2018-12-06
- Add SwiftLint
- Add custom SwiftLint yaml with minor alterations
- Conform all files to SwiftLint suggestions

>>>>>>> 0eb5505d
## [0.7.0] - 2018-11-02
- Add StartMode to better encapsulate CBCentralManager initialization options
- Add WarningOptions to better encapsulate connect warning options
- Fix handling of expected and unexpected disconnections
- Add disconnect handler to handle auto-reconnect
- Remove all cancellation callbacks; use existing failure blocks and look for BluejayError.cancelled instead if you need to differentiate between a failure caused by cancellation versus a failure caused by other errors
- Return Bluejay Peripheral instead of CBPeripheral for connect, disconnect, and RSSI observer callbacks; so that you don't have to import CoreBluetooth in many of your files anymore, and you can also get a "better/more suitable" peripheral object to work with
- Fix a scan crash caused by not clearing the scan request's global timer
- Remove set privileges on all public Bluejay instance variables; they are all supposed to be read only from the get go, but a few were settable and that was dangerous

## [0.6.5] - 2018-10-22
### Added
- Added an option to `scan` to change the threshold for ignoring discoveries based on insignificant changes to RSSI

## [0.6.4] - 2018-08-02
### Added
- Added warnings against using `scan` with `serviceIdentifiers` set to `nil` or empty.

## [0.6.3] - 2018-07-26
### Added
- Add API to check whether a peripheral is listening to a characteristic
- Allow disabling auto-reconnect when using cancelEverything
- Expose auto-reconnect variable
- Update readme, changelog, and documentation

## [0.6.2] - 2018-05-01
### Fixed
- Fix podspec

## [0.6.1] - 2018-05-01
### Fixed
- Fix all Xcode 9.3 warnings

## [0.6.0] - 2018-05-01
### Added
- Add a new API to allow shutting down Bluejay and transfer the CoreBluetooth manager and delegate to another library or code

## [0.5.1] - 2018-04-09
### Fixed
- We weren't using the correct key name to access the listen cache, so listen restoration was broken. This should now be fixed.

## [0.5.0] - 2018-04-09
### Fixed
- There was a subtle true/false reversal mistake that we didn't catch when bringing in the new error enums. This was causing the second connection request to cancel the first ongoing connection request.

## [0.4.9] - 2018-04-09
### Fixed
- Prevent indefinite flush listen
- Add missing cancellation handling for flush listen
- Dedup listen semaphore signals in flush listen
- Add missing semaphore signal for end listen for flush listen
- Use timeout enum in flush listen

## [0.4.8] - 2018-03-16
### Added
- Add timeout to synchronized listen, which allows handling stale or stuck listens when using the run background task.

## [0.4.7] - 2018-03-16
### Added
- Expose peripheral maximum write size API. Useful when EDL is needed and the maximum write size is unknown.

## [0.4.6] - 2018-02-27
### Fixed
- Connecting immediately after a disconnect wasn't possible due to a strict and slightly incorrect double connect protection. This has been fixed now.

## [0.4.5] - 2018-02-26
### Fixed
- Better management of semaphore locks and releases for write and assemble
- Better usage of end listen for write and assemble
- Allow failing write and assemble if bluetooth becomes unavailable or if there's a disconnection after both the read and listen have been setup correctly

## [0.4.4] - 2018-02-09
### Added
- Use `isBluetoothStateUpdateImminent` to check whether the central manager state is unknown or resetting

## [0.4.3] - 2018-02-05
### Fixed
- Allow certain end listen calls in the writeAndListen API to propagate disconnect errors back to the synchronized peripheral correctly.

## [0.4.2] - 2018-02-05
### Fixed
- If there is a disconnect while a background task is running, defer the disconnection clean up it to the end of the background task to allow proper tear down of the Bluejay states
- Fix auto reconnect states to allow proper reconnection when expected

## [0.4.1] - 2018-02-01
### Fixed
- Improve handling and exiting the locks in write and listen for synchronized peripheral
- Improve handling of end listen completion for synchronized peripheral
- Improve handling of state restoration for the connecting and disconnecting states
- Fix connection timeout not working as expected

## [0.4.0] - 2018-01-24
### Changed
- Make specifying a connection timeout required

## [0.3.0] - 2017-10-11
### Changed
- Migrate to Swift 4
- Use Xcode 9 settings
- Use Codable to encode and decode ListenCache
- Specify Swift 4 for CocoaPods
- Update documentation

## [0.2.0] - 2017-09-14
### Changed
- Make Receivable and Data+Extractable throwable

## [0.1.2] - 2017-08-15
### Changed
- Support iOS 9.3 again
- Support Carthage
- Improve disconnection and auto reconnect
- Add more documentation

### Fixed
- Fix caching of listens

## [0.1.1] - 2017-07-10
### Changed
- Support iOS 10 and above only

## [0.1.0] - 2017-06-26
### Added
- Initial public release<|MERGE_RESOLUTION|>--- conflicted
+++ resolved
@@ -7,14 +7,11 @@
 ## [Unreleased]
 ### Changed
 
-<<<<<<< HEAD
-=======
 ## [0.7.1] - 2018-12-06
 - Add SwiftLint
 - Add custom SwiftLint yaml with minor alterations
 - Conform all files to SwiftLint suggestions
 
->>>>>>> 0eb5505d
 ## [0.7.0] - 2018-11-02
 - Add StartMode to better encapsulate CBCentralManager initialization options
 - Add WarningOptions to better encapsulate connect warning options
