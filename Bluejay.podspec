--- conflicted
+++ resolved
@@ -2,18 +2,14 @@
   spec.name = 'Bluejay'
   spec.version = '0.8.6'
   spec.license = { type: 'MIT', file: 'LICENSE' }
-  spec.homepage = 'https://github.com/steamclock/bluejay'
-  spec.authors = { 'Jeremy Chiang' => 'jeremy@steamclock.com' }
+  spec.homepage = 'https://github.com/neurovalens/bluejay'
+  spec.authors = { 'Jeremy Chiang' => 'jeremy@steamclock.com', 'Chris McCabe' => 'chris.mccabe@neurovalens.com' }
   spec.summary = 'Bluejay is a simple Swift framework for building reliable Bluetooth apps.'
   spec.homepage = 'https://github.com/steamclock/bluejay'
-  spec.source = { git: 'https://github.com/steamclock/bluejay.git', tag: 'v0.8.6' }
+  spec.source = { git: 'https://github.com/neurovalens/bluejay.git', tag: 'v0.8.6' }
   spec.source_files = 'Bluejay/Bluejay/*.{h,swift}'
   spec.framework = 'SystemConfiguration'
-<<<<<<< HEAD
   spec.platform = :ios, '9.0'
-=======
-  spec.platform = :ios, '11.0'
->>>>>>> 78672c0e
   spec.requires_arc = true
   spec.dependency 'XCGLogger', '~> 7.0.0'
   spec.swift_version = '5.0'
