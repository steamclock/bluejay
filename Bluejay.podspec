Pod::Spec.new do |spec|
  spec.name = 'Bluejay'
  spec.version = '0.8.8'
  spec.license = { type: 'MIT', file: 'LICENSE' }
  spec.homepage = 'https://github.com/neurovalens/bluejay'
  spec.authors = { 'Jeremy Chiang' => 'jeremy@steamclock.com', 'Chris McCabe' => 'chris.mccabe@neurovalens.com' }
  spec.summary = 'Bluejay is a simple Swift framework for building reliable Bluetooth apps.'
  spec.homepage = 'https://github.com/steamclock/bluejay'
<<<<<<< HEAD
  spec.source = { git: 'https://github.com/neurovalens/bluejay.git', tag: 'v0.8.6' }
=======
  spec.source = { git: 'https://github.com/steamclock/bluejay.git', tag: 'v0.8.8' }
>>>>>>> 68042d35
  spec.source_files = 'Bluejay/Bluejay/*.{h,swift}'
  spec.framework = 'SystemConfiguration'
  spec.platform = :ios, '10.0'
  spec.requires_arc = true
  spec.swift_version = '5.0'
end<|MERGE_RESOLUTION|>--- conflicted
+++ resolved
@@ -6,11 +6,7 @@
   spec.authors = { 'Jeremy Chiang' => 'jeremy@steamclock.com', 'Chris McCabe' => 'chris.mccabe@neurovalens.com' }
   spec.summary = 'Bluejay is a simple Swift framework for building reliable Bluetooth apps.'
   spec.homepage = 'https://github.com/steamclock/bluejay'
-<<<<<<< HEAD
   spec.source = { git: 'https://github.com/neurovalens/bluejay.git', tag: 'v0.8.6' }
-=======
-  spec.source = { git: 'https://github.com/steamclock/bluejay.git', tag: 'v0.8.8' }
->>>>>>> 68042d35
   spec.source_files = 'Bluejay/Bluejay/*.{h,swift}'
   spec.framework = 'SystemConfiguration'
   spec.platform = :ios, '10.0'
