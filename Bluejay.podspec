Pod::Spec.new do |spec|
  spec.name = 'Bluejay'
<<<<<<< HEAD
  spec.version = '0.7.0'
=======
  spec.version = '0.7.1'
>>>>>>> 0eb5505d
  spec.license = { type: 'MIT', file: 'LICENSE' }
  spec.homepage = 'https://github.com/steamclock/bluejay'
  spec.authors = { 'Jeremy Chiang' => 'jeremy@steamclock.com' }
  spec.summary = 'Bluejay is a simple Swift framework for building reliable Bluetooth apps.'
  spec.homepage = 'https://github.com/steamclock/bluejay'
<<<<<<< HEAD
  spec.source = { git: 'https://github.com/steamclock/bluejay.git', tag: 'v0.7.0' }
=======
  spec.source = { git: 'https://github.com/steamclock/bluejay.git', tag: 'v0.7.1' }
>>>>>>> 0eb5505d
  spec.source_files = 'Bluejay/Bluejay/*.{h,swift}'
  spec.framework = 'SystemConfiguration'
  spec.platform = :ios, '9.3'
  spec.requires_arc = true
end<|MERGE_RESOLUTION|>--- conflicted
+++ resolved
@@ -1,20 +1,12 @@
 Pod::Spec.new do |spec|
   spec.name = 'Bluejay'
-<<<<<<< HEAD
-  spec.version = '0.7.0'
-=======
   spec.version = '0.7.1'
->>>>>>> 0eb5505d
   spec.license = { type: 'MIT', file: 'LICENSE' }
   spec.homepage = 'https://github.com/steamclock/bluejay'
   spec.authors = { 'Jeremy Chiang' => 'jeremy@steamclock.com' }
   spec.summary = 'Bluejay is a simple Swift framework for building reliable Bluetooth apps.'
   spec.homepage = 'https://github.com/steamclock/bluejay'
-<<<<<<< HEAD
-  spec.source = { git: 'https://github.com/steamclock/bluejay.git', tag: 'v0.7.0' }
-=======
   spec.source = { git: 'https://github.com/steamclock/bluejay.git', tag: 'v0.7.1' }
->>>>>>> 0eb5505d
   spec.source_files = 'Bluejay/Bluejay/*.{h,swift}'
   spec.framework = 'SystemConfiguration'
   spec.platform = :ios, '9.3'
